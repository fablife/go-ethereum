--- conflicted
+++ resolved
@@ -23,11 +23,7 @@
 const (
 	VersionMajor = 1          // Major version component of the current release
 	VersionMinor = 8          // Minor version component of the current release
-<<<<<<< HEAD
-	VersionPatch = 11         // Patch version component of the current release
-=======
 	VersionPatch = 12         // Patch version component of the current release
->>>>>>> 3fb5f3ae
 	VersionMeta  = "unstable" // Version metadata to append to the version string
 )
 
