--- conflicted
+++ resolved
@@ -50,13 +50,6 @@
 	defer os.RemoveAll("/tmp/bzz")
 
 	reader, slice := generateRandomData(testDataSize)
-<<<<<<< HEAD
-	key, wait, err := fileStore.Store(context.TODO(), reader, testDataSize, toEncrypt)
-	if err != nil {
-		t.Errorf("Store error: %v", err)
-	}
-	wait()
-=======
 	ctx := context.TODO()
 	key, wait, err := fileStore.Store(ctx, reader, testDataSize, toEncrypt)
 	if err != nil {
@@ -66,7 +59,6 @@
 	if err != nil {
 		t.Fatalf("Store waitt error: %v", err.Error())
 	}
->>>>>>> b3711af0
 	resultReader, isEncrypted := fileStore.Retrieve(context.TODO(), key)
 	if isEncrypted != toEncrypt {
 		t.Fatalf("isEncrypted expected %v got %v", toEncrypt, isEncrypted)
@@ -123,13 +115,6 @@
 	}
 	fileStore := NewFileStore(localStore, NewFileStoreParams())
 	reader, slice := generateRandomData(testDataSize)
-<<<<<<< HEAD
-	key, wait, err := fileStore.Store(context.TODO(), reader, testDataSize, toEncrypt)
-	if err != nil {
-		t.Errorf("Store error: %v", err)
-	}
-	wait()
-=======
 	ctx := context.TODO()
 	key, wait, err := fileStore.Store(ctx, reader, testDataSize, toEncrypt)
 	if err != nil {
@@ -139,7 +124,6 @@
 	if err != nil {
 		t.Errorf("Store error: %v", err)
 	}
->>>>>>> b3711af0
 	resultReader, isEncrypted := fileStore.Retrieve(context.TODO(), key)
 	if isEncrypted != toEncrypt {
 		t.Fatalf("isEncrypted expected %v got %v", toEncrypt, isEncrypted)
