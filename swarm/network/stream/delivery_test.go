// Copyright 2018 The go-ethereum Authors
// This file is part of the go-ethereum library.
//
// The go-ethereum library is free software: you can redistribute it and/or modify
// it under the terms of the GNU Lesser General Public License as published by
// the Free Software Foundation, either version 3 of the License, or
// (at your option) any later version.
//
// The go-ethereum library is distributed in the hope that it will be useful,
// but WITHOUT ANY WARRANTY; without even the implied warranty of
// MERCHANTABILITY or FITNESS FOR A PARTICULAR PURPOSE. See the
// GNU Lesser General Public License for more details.
//
// You should have received a copy of the GNU Lesser General Public License
// along with the go-ethereum library. If not, see <http://www.gnu.org/licenses/>.

package stream

import (
	"bytes"
	"context"
	crand "crypto/rand"
	"fmt"
	"io"
	"sync"
	"testing"
	"time"

	"github.com/ethereum/go-ethereum/common"
	"github.com/ethereum/go-ethereum/p2p/discover"
	"github.com/ethereum/go-ethereum/p2p/simulations"
	p2ptest "github.com/ethereum/go-ethereum/p2p/testing"
	"github.com/ethereum/go-ethereum/rpc"
	"github.com/ethereum/go-ethereum/swarm/log"
	"github.com/ethereum/go-ethereum/swarm/network"
	streamTesting "github.com/ethereum/go-ethereum/swarm/network/stream/testing"
	"github.com/ethereum/go-ethereum/swarm/storage"
)

func TestStreamerRetrieveRequest(t *testing.T) {
	tester, streamer, _, teardown, err := newStreamerTester(t)
	defer teardown()
	if err != nil {
		t.Fatal(err)
	}

	peerID := tester.IDs[0]

	streamer.delivery.RequestFromPeers(hash0[:], true)

	err = tester.TestExchanges(p2ptest.Exchange{
		Label: "RetrieveRequestMsg",
		Expects: []p2ptest.Expect{
			{
				Code: 5,
				Msg: &RetrieveRequestMsg{
					Addr:      hash0[:],
					SkipCheck: true,
				},
				Peer: peerID,
			},
		},
	})

	if err != nil {
		t.Fatalf("Expected no error, got %v", err)
	}
}

func TestStreamerUpstreamRetrieveRequestMsgExchangeWithoutStore(t *testing.T) {
	tester, streamer, _, teardown, err := newStreamerTester(t)
	defer teardown()
	if err != nil {
		t.Fatal(err)
	}

	peerID := tester.IDs[0]

	chunk := storage.NewChunk(storage.Address(hash0[:]), nil)

	peer := streamer.getPeer(peerID)

	peer.handleSubscribeMsg(&SubscribeMsg{
		Stream:   NewStream(swarmChunkServerStreamName, "", false),
		History:  nil,
		Priority: Top,
	})

	err = tester.TestExchanges(p2ptest.Exchange{
		Label: "RetrieveRequestMsg",
		Triggers: []p2ptest.Trigger{
			{
				Code: 5,
				Msg: &RetrieveRequestMsg{
					Addr: chunk.Addr[:],
				},
				Peer: peerID,
			},
		},
		Expects: []p2ptest.Expect{
			{
				Code: 1,
				Msg: &OfferedHashesMsg{
					HandoverProof: nil,
					Hashes:        nil,
					From:          0,
					To:            0,
				},
				Peer: peerID,
			},
		},
	})

	expectedError := `exchange #0 "RetrieveRequestMsg": timed out`
	if err == nil || err.Error() != expectedError {
		t.Fatalf("Expected error %v, got %v", expectedError, err)
	}
}

// upstream request server receives a retrieve Request and responds with
// offered hashes or delivery if skipHash is set to true
func TestStreamerUpstreamRetrieveRequestMsgExchange(t *testing.T) {
	tester, streamer, localStore, teardown, err := newStreamerTester(t)
	defer teardown()
	if err != nil {
		t.Fatal(err)
	}

	peerID := tester.IDs[0]
	peer := streamer.getPeer(peerID)

	stream := NewStream(swarmChunkServerStreamName, "", false)

	peer.handleSubscribeMsg(&SubscribeMsg{
		Stream:   stream,
		History:  nil,
		Priority: Top,
	})

	hash := storage.Address(hash0[:])
	chunk := storage.NewChunk(hash, nil)
	chunk.SData = hash
	localStore.Put(chunk)
	chunk.WaitToStore()

	err = tester.TestExchanges(p2ptest.Exchange{
		Label: "RetrieveRequestMsg",
		Triggers: []p2ptest.Trigger{
			{
				Code: 5,
				Msg: &RetrieveRequestMsg{
					Addr: hash,
				},
				Peer: peerID,
			},
		},
		Expects: []p2ptest.Expect{
			{
				Code: 1,
				Msg: &OfferedHashesMsg{
					HandoverProof: &HandoverProof{
						Handover: &Handover{},
					},
					Hashes: hash,
					From:   0,
					// TODO: why is this 32???
					To:     32,
					Stream: stream,
				},
				Peer: peerID,
			},
		},
	})

	if err != nil {
		t.Fatal(err)
	}

	hash = storage.Address(hash1[:])
	chunk = storage.NewChunk(hash, nil)
	chunk.SData = hash1[:]
	localStore.Put(chunk)
	chunk.WaitToStore()

	err = tester.TestExchanges(p2ptest.Exchange{
		Label: "RetrieveRequestMsg",
		Triggers: []p2ptest.Trigger{
			{
				Code: 5,
				Msg: &RetrieveRequestMsg{
					Addr:      hash,
					SkipCheck: true,
				},
				Peer: peerID,
			},
		},
		Expects: []p2ptest.Expect{
			{
				Code: 6,
				Msg: &ChunkDeliveryMsg{
					Addr:  hash,
					SData: hash,
				},
				Peer: peerID,
			},
		},
	})

	if err != nil {
		t.Fatal(err)
	}
}

func TestStreamerDownstreamChunkDeliveryMsgExchange(t *testing.T) {
	tester, streamer, localStore, teardown, err := newStreamerTester(t)
	defer teardown()
	if err != nil {
		t.Fatal(err)
	}

	streamer.RegisterClientFunc("foo", func(p *Peer, t string, live bool) (Client, error) {
		return &testClient{
			t: t,
		}, nil
	})

	peerID := tester.IDs[0]

	stream := NewStream("foo", "", true)
	err = streamer.Subscribe(peerID, stream, NewRange(5, 8), Top)
	if err != nil {
		t.Fatalf("Expected no error, got %v", err)
	}

	chunkKey := hash0[:]
	chunkData := hash1[:]
	chunk, created := localStore.GetOrCreateRequest(chunkKey)

	if !created {
		t.Fatal("chunk already exists")
	}
	select {
	case <-chunk.ReqC:
		t.Fatal("chunk is already received")
	default:
	}

	err = tester.TestExchanges(p2ptest.Exchange{
		Label: "Subscribe message",
		Expects: []p2ptest.Expect{
			{
				Code: 4,
				Msg: &SubscribeMsg{
					Stream:   stream,
					History:  NewRange(5, 8),
					Priority: Top,
				},
				Peer: peerID,
			},
		},
	},
		p2ptest.Exchange{
			Label: "ChunkDeliveryRequest message",
			Triggers: []p2ptest.Trigger{
				{
					Code: 6,
					Msg: &ChunkDeliveryMsg{
						Addr:  chunkKey,
						SData: chunkData,
					},
					Peer: peerID,
				},
			},
		})

	if err != nil {
		t.Fatalf("Expected no error, got %v", err)
	}

	timeout := time.NewTimer(1 * time.Second)

	select {
	case <-timeout.C:
		t.Fatal("timeout receiving chunk")
	case <-chunk.ReqC:
	}

	storedChunk, err := localStore.Get(chunkKey)
	if err != nil {
		t.Fatalf("Expected no error, got %v", err)
	}

	if !bytes.Equal(storedChunk.SData, chunkData) {
		t.Fatal("Retrieved chunk has different data than original")
	}

}

func TestDeliveryFromNodes(t *testing.T) {
	testDeliveryFromNodes(t, 2, 1, dataChunkCount, true)
	testDeliveryFromNodes(t, 2, 1, dataChunkCount, false)
	testDeliveryFromNodes(t, 4, 1, dataChunkCount, true)
	testDeliveryFromNodes(t, 4, 1, dataChunkCount, false)
	testDeliveryFromNodes(t, 8, 1, dataChunkCount, true)
	testDeliveryFromNodes(t, 8, 1, dataChunkCount, false)
	testDeliveryFromNodes(t, 16, 1, dataChunkCount, true)
	testDeliveryFromNodes(t, 16, 1, dataChunkCount, false)
}

func testDeliveryFromNodes(t *testing.T, nodes, conns, chunkCount int, skipCheck bool) {
	defaultSkipCheck = skipCheck
	toAddr = network.NewAddrFromNodeID
	createStoreFunc = createTestLocalStorageFromSim
	conf := &streamTesting.RunConfig{
		Adapter:         *adapter,
		NodeCount:       nodes,
		ConnLevel:       conns,
		ToAddr:          toAddr,
		Services:        services,
		EnableMsgEvents: false,
	}

	sim, teardown, err := streamTesting.NewSimulation(conf)
	var rpcSubscriptionsWg sync.WaitGroup
	defer func() {
		rpcSubscriptionsWg.Wait()
		teardown()
	}()
	if err != nil {
		t.Fatal(err.Error())
	}
	stores = make(map[discover.NodeID]storage.ChunkStore)
	for i, id := range sim.IDs {
		stores[id] = sim.Stores[i]
	}
	registries = make(map[discover.NodeID]*TestRegistry)
	deliveries = make(map[discover.NodeID]*Delivery)
	peerCount = func(id discover.NodeID) int {
		if sim.IDs[0] == id || sim.IDs[nodes-1] == id {
			return 1
		}
		return 2
	}

	// here we distribute chunks of a random file into Stores of nodes 1 to nodes
	rrFileStore := storage.NewFileStore(newRoundRobinStore(sim.Stores[1:]...), storage.NewFileStoreParams())
	size := chunkCount * chunkSize
<<<<<<< HEAD
	fileHash, wait, err := rrFileStore.Store(context.TODO(), io.LimitReader(crand.Reader, int64(size)), int64(size), false)
=======
	ctx := context.TODO()
	fileHash, wait, err := rrFileStore.Store(ctx, io.LimitReader(crand.Reader, int64(size)), int64(size), false)
>>>>>>> b3711af0
	// wait until all chunks stored
	if err != nil {
		t.Fatal(err.Error())
	}
	err = wait(ctx)
	if err != nil {
		t.Fatal(err.Error())
	}
	errc := make(chan error, 1)
	waitPeerErrC = make(chan error)
	quitC := make(chan struct{})
	defer close(quitC)

	action := func(ctx context.Context) error {
		// each node Subscribes to each other's swarmChunkServerStreamName
		// need to wait till an aynchronous process registers the peers in streamer.peers
		// that is used by Subscribe
		// using a global err channel to share betweem action and node service
		i := 0
		for err := range waitPeerErrC {
			if err != nil {
				return fmt.Errorf("error waiting for peers: %s", err)
			}
			i++
			if i == nodes {
				break
			}
		}

		// each node subscribes to the upstream swarm chunk server stream
		// which responds to chunk retrieve requests all but the last node in the chain does not
		for j := 0; j < nodes-1; j++ {
			id := sim.IDs[j]
			err := sim.CallClient(id, func(client *rpc.Client) error {
				doneC, err := streamTesting.WatchDisconnections(id, client, errc, quitC)
				if err != nil {
					return err
				}
				rpcSubscriptionsWg.Add(1)
				go func() {
					<-doneC
					rpcSubscriptionsWg.Done()
				}()
				ctx, cancel := context.WithTimeout(ctx, 1*time.Second)
				defer cancel()
				sid := sim.IDs[j+1]
				return client.CallContext(ctx, nil, "stream_subscribeStream", sid, NewStream(swarmChunkServerStreamName, "", false), NewRange(0, 0), Top)
			})
			if err != nil {
				return err
			}
		}
		// create a retriever FileStore for the pivot node
		delivery := deliveries[sim.IDs[0]]
		retrieveFunc := func(chunk *storage.Chunk) error {
			return delivery.RequestFromPeers(chunk.Addr[:], skipCheck)
		}
		netStore := storage.NewNetStore(sim.Stores[0].(*storage.LocalStore), retrieveFunc)
		fileStore := storage.NewFileStore(netStore, storage.NewFileStoreParams())

		go func() {
			// start the retrieval on the pivot node - this will spawn retrieve requests for missing chunks
			// we must wait for the peer connections to have started before requesting
			n, err := readAll(fileStore, fileHash)
			log.Info(fmt.Sprintf("retrieved %v", fileHash), "read", n, "err", err)
			if err != nil {
				errc <- fmt.Errorf("requesting chunks action error: %v", err)
			}
		}()
		return nil
	}
	check := func(ctx context.Context, id discover.NodeID) (bool, error) {
		select {
		case err := <-errc:
			return false, err
		case <-ctx.Done():
			return false, ctx.Err()
		default:
		}
		var total int64
		err := sim.CallClient(id, func(client *rpc.Client) error {
			ctx, cancel := context.WithTimeout(ctx, 5*time.Second)
			defer cancel()
			return client.CallContext(ctx, &total, "stream_readAll", common.BytesToHash(fileHash))
		})
		log.Info(fmt.Sprintf("check if %08x is available locally: number of bytes read %v/%v (error: %v)", fileHash, total, size, err))
		if err != nil || total != int64(size) {
			return false, nil
		}
		return true, nil
	}

	conf.Step = &simulations.Step{
		Action:  action,
		Trigger: streamTesting.Trigger(10*time.Millisecond, quitC, sim.IDs[0]),
		// we are only testing the pivot node (net.Nodes[0])
		Expect: &simulations.Expectation{
			Nodes: sim.IDs[0:1],
			Check: check,
		},
	}
	startedAt := time.Now()
	timeout := 300 * time.Second
	ctx, cancel := context.WithTimeout(context.Background(), timeout)
	defer cancel()
	result, err := sim.Run(ctx, conf)
	finishedAt := time.Now()
	if err != nil {
		t.Fatalf("Setting up simulation failed: %v", err)
	}
	if result.Error != nil {
		t.Fatalf("Simulation failed: %s", result.Error)
	}
	streamTesting.CheckResult(t, result, startedAt, finishedAt)
}

func BenchmarkDeliveryFromNodesWithoutCheck(b *testing.B) {
	for chunks := 32; chunks <= 128; chunks *= 2 {
		for i := 2; i < 32; i *= 2 {
			b.Run(
				fmt.Sprintf("nodes=%v,chunks=%v", i, chunks),
				func(b *testing.B) {
					benchmarkDeliveryFromNodes(b, i, 1, chunks, true)
				},
			)
		}
	}
}

func BenchmarkDeliveryFromNodesWithCheck(b *testing.B) {
	for chunks := 32; chunks <= 128; chunks *= 2 {
		for i := 2; i < 32; i *= 2 {
			b.Run(
				fmt.Sprintf("nodes=%v,chunks=%v", i, chunks),
				func(b *testing.B) {
					benchmarkDeliveryFromNodes(b, i, 1, chunks, false)
				},
			)
		}
	}
}

func benchmarkDeliveryFromNodes(b *testing.B, nodes, conns, chunkCount int, skipCheck bool) {
	defaultSkipCheck = skipCheck
	toAddr = network.NewAddrFromNodeID
	createStoreFunc = createTestLocalStorageFromSim
	registries = make(map[discover.NodeID]*TestRegistry)

	timeout := 300 * time.Second
	ctx, cancel := context.WithTimeout(context.Background(), timeout)
	defer cancel()

	conf := &streamTesting.RunConfig{
		Adapter:         *adapter,
		NodeCount:       nodes,
		ConnLevel:       conns,
		ToAddr:          toAddr,
		Services:        services,
		EnableMsgEvents: false,
	}
	sim, teardown, err := streamTesting.NewSimulation(conf)
	var rpcSubscriptionsWg sync.WaitGroup
	defer func() {
		rpcSubscriptionsWg.Wait()
		teardown()
	}()
	if err != nil {
		b.Fatal(err.Error())
	}

	stores = make(map[discover.NodeID]storage.ChunkStore)
	deliveries = make(map[discover.NodeID]*Delivery)
	for i, id := range sim.IDs {
		stores[id] = sim.Stores[i]
	}
	peerCount = func(id discover.NodeID) int {
		if sim.IDs[0] == id || sim.IDs[nodes-1] == id {
			return 1
		}
		return 2
	}
	// wait channel for all nodes all peer connections to set up
	waitPeerErrC = make(chan error)

	// create a FileStore for the last node in the chain which we are gonna write to
	remoteFileStore := storage.NewFileStore(sim.Stores[nodes-1], storage.NewFileStoreParams())

	// channel to signal simulation initialisation with action call complete
	// or node disconnections
	disconnectC := make(chan error)
	quitC := make(chan struct{})

	initC := make(chan error)

	action := func(ctx context.Context) error {
		// each node Subscribes to each other's swarmChunkServerStreamName
		// need to wait till an aynchronous process registers the peers in streamer.peers
		// that is used by Subscribe
		// waitPeerErrC using a global err channel to share betweem action and node service
		i := 0
		for err := range waitPeerErrC {
			if err != nil {
				return fmt.Errorf("error waiting for peers: %s", err)
			}
			i++
			if i == nodes {
				break
			}
		}
		var err error
		// each node except the last one subscribes to the upstream swarm chunk server stream
		// which responds to chunk retrieve requests
		for j := 0; j < nodes-1; j++ {
			id := sim.IDs[j]
			err = sim.CallClient(id, func(client *rpc.Client) error {
				doneC, err := streamTesting.WatchDisconnections(id, client, disconnectC, quitC)
				if err != nil {
					return err
				}
				rpcSubscriptionsWg.Add(1)
				go func() {
					<-doneC
					rpcSubscriptionsWg.Done()
				}()
				ctx, cancel := context.WithTimeout(ctx, 1*time.Second)
				defer cancel()
				sid := sim.IDs[j+1] // the upstream peer's id
				return client.CallContext(ctx, nil, "stream_subscribeStream", sid, NewStream(swarmChunkServerStreamName, "", false), NewRange(0, 0), Top)
			})
			if err != nil {
				break
			}
		}
		initC <- err
		return nil
	}

	// the check function is only triggered when the benchmark finishes
	trigger := make(chan discover.NodeID)
	check := func(ctx context.Context, id discover.NodeID) (_ bool, err error) {
		return true, nil
	}

	conf.Step = &simulations.Step{
		Action:  action,
		Trigger: trigger,
		// we are only testing the pivot node (net.Nodes[0])
		Expect: &simulations.Expectation{
			Nodes: sim.IDs[0:1],
			Check: check,
		},
	}

	// run the simulation in the background
	errc := make(chan error)
	go func() {
		_, err := sim.Run(ctx, conf)
		close(quitC)
		errc <- err
	}()

	// wait for simulation action to complete stream subscriptions
	err = <-initC
	if err != nil {
		b.Fatalf("simulation failed to initialise. expected no error. got %v", err)
	}

	// create a retriever FileStore for the pivot node
	// by now deliveries are set for each node by the streamer service
	delivery := deliveries[sim.IDs[0]]
	retrieveFunc := func(chunk *storage.Chunk) error {
		return delivery.RequestFromPeers(chunk.Addr[:], skipCheck)
	}
	netStore := storage.NewNetStore(sim.Stores[0].(*storage.LocalStore), retrieveFunc)

	// benchmark loop
	b.ResetTimer()
	b.StopTimer()
Loop:
	for i := 0; i < b.N; i++ {
		// uploading chunkCount random chunks to the last node
		hashes := make([]storage.Address, chunkCount)
		for i := 0; i < chunkCount; i++ {
			// create actual size real chunks
<<<<<<< HEAD
			hash, wait, err := remoteFileStore.Store(context.TODO(), io.LimitReader(crand.Reader, int64(chunkSize)), int64(chunkSize), false)
=======
			ctx := context.TODO()
			hash, wait, err := remoteFileStore.Store(ctx, io.LimitReader(crand.Reader, int64(chunkSize)), int64(chunkSize), false)
			if err != nil {
				b.Fatalf("expected no error. got %v", err)
			}
>>>>>>> b3711af0
			// wait until all chunks stored
			err = wait(ctx)
			if err != nil {
				b.Fatalf("expected no error. got %v", err)
			}
			// collect the hashes
			hashes[i] = hash
		}
		// now benchmark the actual retrieval
		// netstore.Get is called for each hash in a go routine and errors are collected
		b.StartTimer()
		errs := make(chan error)
		for _, hash := range hashes {
			go func(h storage.Address) {
				_, err := netStore.Get(h)
				log.Warn("test check netstore get", "hash", h, "err", err)
				errs <- err
			}(hash)
		}
		// count and report retrieval errors
		// if there are misses then chunk timeout is too low for the distance and volume (?)
		var total, misses int
		for err := range errs {
			if err != nil {
				log.Warn(err.Error())
				misses++
			}
			total++
			if total == chunkCount {
				break
			}
		}
		b.StopTimer()

		select {
		case err = <-disconnectC:
			if err != nil {
				break Loop
			}
		default:
		}

		if misses > 0 {
			err = fmt.Errorf("%v chunk not found out of %v", misses, total)
			break Loop
		}
	}

	select {
	case <-quitC:
	case trigger <- sim.IDs[0]:
	}
	if err == nil {
		err = <-errc
	} else {
		if e := <-errc; e != nil {
			b.Errorf("sim.Run function error: %v", e)
		}
	}

	// benchmark over, trigger the check function to conclude the simulation
	if err != nil {
		b.Fatalf("expected no error. got %v", err)
	}
}

func createTestLocalStorageFromSim(id discover.NodeID, addr *network.BzzAddr) (storage.ChunkStore, error) {
	return stores[id], nil
}<|MERGE_RESOLUTION|>--- conflicted
+++ resolved
@@ -345,12 +345,8 @@
 	// here we distribute chunks of a random file into Stores of nodes 1 to nodes
 	rrFileStore := storage.NewFileStore(newRoundRobinStore(sim.Stores[1:]...), storage.NewFileStoreParams())
 	size := chunkCount * chunkSize
-<<<<<<< HEAD
-	fileHash, wait, err := rrFileStore.Store(context.TODO(), io.LimitReader(crand.Reader, int64(size)), int64(size), false)
-=======
 	ctx := context.TODO()
 	fileHash, wait, err := rrFileStore.Store(ctx, io.LimitReader(crand.Reader, int64(size)), int64(size), false)
->>>>>>> b3711af0
 	// wait until all chunks stored
 	if err != nil {
 		t.Fatal(err.Error())
@@ -635,15 +631,11 @@
 		hashes := make([]storage.Address, chunkCount)
 		for i := 0; i < chunkCount; i++ {
 			// create actual size real chunks
-<<<<<<< HEAD
-			hash, wait, err := remoteFileStore.Store(context.TODO(), io.LimitReader(crand.Reader, int64(chunkSize)), int64(chunkSize), false)
-=======
 			ctx := context.TODO()
 			hash, wait, err := remoteFileStore.Store(ctx, io.LimitReader(crand.Reader, int64(chunkSize)), int64(chunkSize), false)
 			if err != nil {
 				b.Fatalf("expected no error. got %v", err)
 			}
->>>>>>> b3711af0
 			// wait until all chunks stored
 			err = wait(ctx)
 			if err != nil {
