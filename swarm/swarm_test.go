// Copyright 2017 The go-ethereum Authors
// This file is part of the go-ethereum library.
//
// The go-ethereum library is free software: you can redistribute it and/or modify
// it under the terms of the GNU Lesser General Public License as published by
// the Free Software Foundation, either version 3 of the License, or
// (at your option) any later version.
//
// The go-ethereum library is distributed in the hope that it will be useful,
// but WITHOUT ANY WARRANTY; without even the implied warranty of
// MERCHANTABILITY or FITNESS FOR A PARTICULAR PURPOSE. See the
// GNU Lesser General Public License for more details.
//
// You should have received a copy of the GNU Lesser General Public License
// along with the go-ethereum library. If not, see <http://www.gnu.org/licenses/>.

package swarm

import (
	"context"
	"encoding/hex"
	"io/ioutil"
	"math/rand"
	"os"
	"path"
	"runtime"
	"strings"
	"testing"
	"time"

	"github.com/ethereum/go-ethereum/common"
	"github.com/ethereum/go-ethereum/crypto"
	"github.com/ethereum/go-ethereum/rpc"
	"github.com/ethereum/go-ethereum/swarm/api"
)

// TestNewSwarm validates Swarm fields in repsect to the provided configuration.
func TestNewSwarm(t *testing.T) {
	dir, err := ioutil.TempDir("", "swarm")
	if err != nil {
		t.Fatal(err)
	}
	defer os.RemoveAll(dir)

	// a simple rpc endpoint for testing dialing
	ipcEndpoint := path.Join(dir, "TestSwarm.ipc")

	// windows namedpipes are not on filesystem but on NPFS
	if runtime.GOOS == "windows" {
		b := make([]byte, 8)
		rand.Read(b)
		ipcEndpoint = `\\.\pipe\TestSwarm-` + hex.EncodeToString(b)
	}

	_, server, err := rpc.StartIPCEndpoint(ipcEndpoint, nil)
	if err != nil {
		t.Error(err)
	}
	defer server.Stop()

	for _, tc := range []struct {
		name      string
		configure func(*api.Config)
		check     func(*testing.T, *Swarm, *api.Config)
	}{
		{
			name:      "defaults",
			configure: nil,
			check: func(t *testing.T, s *Swarm, config *api.Config) {
				if s.config != config {
					t.Error("config is not the same object")
				}
				if s.backend != nil {
					t.Error("backend is not nil")
				}
				if s.privateKey == nil {
					t.Error("private key is not set")
				}
				if !s.config.HiveParams.Discovery {
					t.Error("config.HiveParams.Discovery is false, must be true regardless the configuration")
				}
				if s.dns != nil {
					t.Error("dns initialized, but it should not be")
				}
				if s.lstore == nil {
					t.Error("localstore not initialized")
				}
				if s.streamer == nil {
					t.Error("streamer not initialized")
				}
				if s.fileStore == nil {
					t.Error("fileStore not initialized")
				}
				if s.lstore.Validators == nil {
					t.Error("localstore validators not initialized")
				}
				if s.bzz == nil {
					t.Error("bzz not initialized")
				}
				if s.ps == nil {
					t.Error("pss not initialized")
				}
				if s.api == nil {
					t.Error("api not initialized")
				}
				if s.sfs == nil {
					t.Error("swarm filesystem not initialized")
				}
			},
		},
		{
			name: "with swap",
			configure: func(config *api.Config) {
				config.SwapAPI = ipcEndpoint
				config.SwapEnabled = true
			},
			check: func(t *testing.T, s *Swarm, _ *api.Config) {
				if s.backend == nil {
					t.Error("backend is nil")
				}
			},
		},
		{
			name: "with swap disabled",
			configure: func(config *api.Config) {
				config.SwapAPI = ipcEndpoint
				config.SwapEnabled = false
			},
			check: func(t *testing.T, s *Swarm, _ *api.Config) {
				if s.backend != nil {
					t.Error("backend is not nil")
				}
			},
		},
		{
			name: "with swap enabled and api endpoint blank",
			configure: func(config *api.Config) {
				config.SwapAPI = ""
				config.SwapEnabled = true
			},
			check: func(t *testing.T, s *Swarm, _ *api.Config) {
				if s.backend != nil {
					t.Error("backend is not nil")
				}
			},
		},
		{
			name: "ens",
			configure: func(config *api.Config) {
				config.EnsAPIs = []string{
					"http://127.0.0.1:8888",
				}
			},
			check: func(t *testing.T, s *Swarm, _ *api.Config) {
				if s.dns == nil {
					t.Error("dns is not initialized")
				}
			},
		},
	} {
		t.Run(tc.name, func(t *testing.T) {
			config := api.NewConfig()

			dir, err := ioutil.TempDir("", "swarm")
			if err != nil {
				t.Fatal(err)
			}
			defer os.RemoveAll(dir)

			config.Path = dir

			privkey, err := crypto.GenerateKey()
			if err != nil {
				t.Fatal(err)
			}

			config.Init(privkey)

			if tc.configure != nil {
				tc.configure(config)
			}

			s, err := NewSwarm(config, nil)
			if err != nil {
				t.Fatal(err)
			}

			if tc.check != nil {
				tc.check(t, s, config)
			}
		})
	}
}

func TestParseEnsAPIAddress(t *testing.T) {
	for _, x := range []struct {
		description string
		value       string
		tld         string
		endpoint    string
		addr        common.Address
	}{
		{
			description: "IPC endpoint",
			value:       "/data/testnet/geth.ipc",
			endpoint:    "/data/testnet/geth.ipc",
		},
		{
			description: "HTTP endpoint",
			value:       "http://127.0.0.1:1234",
			endpoint:    "http://127.0.0.1:1234",
		},
		{
			description: "WS endpoint",
			value:       "ws://127.0.0.1:1234",
			endpoint:    "ws://127.0.0.1:1234",
		},
		{
			description: "IPC Endpoint and TLD",
			value:       "test:/data/testnet/geth.ipc",
			endpoint:    "/data/testnet/geth.ipc",
			tld:         "test",
		},
		{
			description: "HTTP endpoint and TLD",
			value:       "test:http://127.0.0.1:1234",
			endpoint:    "http://127.0.0.1:1234",
			tld:         "test",
		},
		{
			description: "WS endpoint and TLD",
			value:       "test:ws://127.0.0.1:1234",
			endpoint:    "ws://127.0.0.1:1234",
			tld:         "test",
		},
		{
			description: "IPC Endpoint and contract address",
			value:       "314159265dD8dbb310642f98f50C066173C1259b@/data/testnet/geth.ipc",
			endpoint:    "/data/testnet/geth.ipc",
			addr:        common.HexToAddress("314159265dD8dbb310642f98f50C066173C1259b"),
		},
		{
			description: "HTTP endpoint and contract address",
			value:       "314159265dD8dbb310642f98f50C066173C1259b@http://127.0.0.1:1234",
			endpoint:    "http://127.0.0.1:1234",
			addr:        common.HexToAddress("314159265dD8dbb310642f98f50C066173C1259b"),
		},
		{
			description: "WS endpoint and contract address",
			value:       "314159265dD8dbb310642f98f50C066173C1259b@ws://127.0.0.1:1234",
			endpoint:    "ws://127.0.0.1:1234",
			addr:        common.HexToAddress("314159265dD8dbb310642f98f50C066173C1259b"),
		},
		{
			description: "IPC Endpoint, TLD and contract address",
			value:       "test:314159265dD8dbb310642f98f50C066173C1259b@/data/testnet/geth.ipc",
			endpoint:    "/data/testnet/geth.ipc",
			addr:        common.HexToAddress("314159265dD8dbb310642f98f50C066173C1259b"),
			tld:         "test",
		},
		{
			description: "HTTP endpoint, TLD and contract address",
			value:       "eth:314159265dD8dbb310642f98f50C066173C1259b@http://127.0.0.1:1234",
			endpoint:    "http://127.0.0.1:1234",
			addr:        common.HexToAddress("314159265dD8dbb310642f98f50C066173C1259b"),
			tld:         "eth",
		},
		{
			description: "WS endpoint, TLD and contract address",
			value:       "eth:314159265dD8dbb310642f98f50C066173C1259b@ws://127.0.0.1:1234",
			endpoint:    "ws://127.0.0.1:1234",
			addr:        common.HexToAddress("314159265dD8dbb310642f98f50C066173C1259b"),
			tld:         "eth",
		},
	} {
		t.Run(x.description, func(t *testing.T) {
			tld, endpoint, addr := parseEnsAPIAddress(x.value)
			if endpoint != x.endpoint {
				t.Errorf("expected Endpoint %q, got %q", x.endpoint, endpoint)
			}
			if addr != x.addr {
				t.Errorf("expected ContractAddress %q, got %q", x.addr.String(), addr.String())
			}
			if tld != x.tld {
				t.Errorf("expected TLD %q, got %q", x.tld, tld)
			}
		})
	}
}

// TestLocalStoreAndRetrieve runs multiple tests where different size files are uploaded
// to a single Swarm instance using API Store and checked against the content returned
// by API Retrieve function.
//
// This test is intended to validate functionality of chunker store and join functions
// and their intergartion into Swarm, without comparing results with ones produced by
// another chunker implementation, as it is done in swarm/storage tests.
func TestLocalStoreAndRetrieve(t *testing.T) {
	config := api.NewConfig()

	dir, err := ioutil.TempDir("", "node")
	if err != nil {
		t.Fatal(err)
	}
	defer os.RemoveAll(dir)

	config.Path = dir

	privkey, err := crypto.GenerateKey()
	if err != nil {
		t.Fatal(err)
	}

	config.Init(privkey)

	swarm, err := NewSwarm(config, nil)
	if err != nil {
		t.Fatal(err)
	}

	// by default, test only the lonely chunk cases
	sizes := []int{1, 60, 4097, 524288 + 1, 7*524288 + 1, 128*524288 + 1}

	if *longrunning {
		// test broader set of cases if -longruning flag is set
		sizes = append(sizes, 83, 179, 253, 1024, 4095, 4096, 8191, 8192, 8193, 12287, 12288, 12289, 123456, 2345678, 67298391, 524288, 524288+4096, 524288+4097, 7*524288, 7*524288+4096, 7*524288+4097, 128*524288, 128*524288+4096, 128*524288+4097, 816778334)
	}
	for _, n := range sizes {
		testLocalStoreAndRetrieve(t, swarm, n, true)
		testLocalStoreAndRetrieve(t, swarm, n, false)
	}
}

// testLocalStoreAndRetrieve is using a single Swarm instance, to upload
// a file of length n with optional random data using API Store function,
// and checks the output of API Retrieve function on the same instance.
// This is a regression test for issue
// https://github.com/ethersphere/go-ethereum/issues/639
// where pyramid chunker did not split correctly files with lengths that
// are edge cases for chunk and tree parameters, depending whether there
// is a tree chunk with only one data chunk and how the compress functionality
// changed the tree.
func testLocalStoreAndRetrieve(t *testing.T, swarm *Swarm, n int, randomData bool) {
	slice := make([]byte, n)
	if randomData {
		rand.Seed(time.Now().UnixNano())
		rand.Read(slice)
	}
	dataPut := string(slice)

<<<<<<< HEAD
	k, wait, err := swarm.api.Store(context.TODO(), strings.NewReader(dataPut), int64(len(dataPut)), false)
=======
	ctx := context.TODO()
	k, wait, err := swarm.api.Store(ctx, strings.NewReader(dataPut), int64(len(dataPut)), false)
>>>>>>> b3711af0
	if err != nil {
		t.Fatal(err)
	}
	if wait != nil {
		err = wait(ctx)
		if err != nil {
			t.Fatal(err)
		}
	}

	r, _ := swarm.api.Retrieve(context.TODO(), k)

	d, err := ioutil.ReadAll(r)
	if err != nil {
		t.Fatal(err)
	}
	dataGet := string(d)

	if len(dataPut) != len(dataGet) {
		t.Fatalf("data not matched: length expected %v, got %v", len(dataPut), len(dataGet))
	} else {
		if dataPut != dataGet {
			t.Fatal("data not matched")
		}
	}
}<|MERGE_RESOLUTION|>--- conflicted
+++ resolved
@@ -348,12 +348,8 @@
 	}
 	dataPut := string(slice)
 
-<<<<<<< HEAD
-	k, wait, err := swarm.api.Store(context.TODO(), strings.NewReader(dataPut), int64(len(dataPut)), false)
-=======
 	ctx := context.TODO()
 	k, wait, err := swarm.api.Store(ctx, strings.NewReader(dataPut), int64(len(dataPut)), false)
->>>>>>> b3711af0
 	if err != nil {
 		t.Fatal(err)
 	}
