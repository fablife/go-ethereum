// Copyright 2016 The go-ethereum Authors
// This file is part of the go-ethereum library.
//
// The go-ethereum library is free software: you can redistribute it and/or modify
// it under the terms of the GNU Lesser General Public License as published by
// the Free Software Foundation, either version 3 of the License, or
// (at your option) any later version.
//
// The go-ethereum library is distributed in the hope that it will be useful,
// but WITHOUT ANY WARRANTY; without even the implied warranty of
// MERCHANTABILITY or FITNESS FOR A PARTICULAR PURPOSE. See the
// GNU Lesser General Public License for more details.
//
// You should have received a copy of the GNU Lesser General Public License
// along with the go-ethereum library. If not, see <http://www.gnu.org/licenses/>.

package api

import (
	"context"
	"errors"
	"fmt"
	"io"
	"io/ioutil"
	"math/big"
	"os"
	"testing"

	"github.com/ethereum/go-ethereum/common"
	"github.com/ethereum/go-ethereum/core/types"
	"github.com/ethereum/go-ethereum/swarm/log"
	"github.com/ethereum/go-ethereum/swarm/storage"
)

func testAPI(t *testing.T, f func(*API, bool)) {
	datadir, err := ioutil.TempDir("", "bzz-test")
	if err != nil {
		t.Fatalf("unable to create temp dir: %v", err)
	}
	defer os.RemoveAll(datadir)
	fileStore, err := storage.NewLocalFileStore(datadir, make([]byte, 32))
	if err != nil {
		return
	}
	api := NewAPI(fileStore, nil, nil)
	f(api, false)
	f(api, true)
}

type testResponse struct {
	reader storage.LazySectionReader
	*Response
}

func checkResponse(t *testing.T, resp *testResponse, exp *Response) {

	if resp.MimeType != exp.MimeType {
		t.Errorf("incorrect mimeType. expected '%s', got '%s'", exp.MimeType, resp.MimeType)
	}
	if resp.Status != exp.Status {
		t.Errorf("incorrect status. expected '%d', got '%d'", exp.Status, resp.Status)
	}
	if resp.Size != exp.Size {
		t.Errorf("incorrect size. expected '%d', got '%d'", exp.Size, resp.Size)
	}
	if resp.reader != nil {
		content := make([]byte, resp.Size)
		read, _ := resp.reader.Read(content)
		if int64(read) != exp.Size {
			t.Errorf("incorrect content length. expected '%d...', got '%d...'", read, exp.Size)
		}
		resp.Content = string(content)
	}
	if resp.Content != exp.Content {
		// if !bytes.Equal(resp.Content, exp.Content)
		t.Errorf("incorrect content. expected '%s...', got '%s...'", string(exp.Content), string(resp.Content))
	}
}

// func expResponse(content []byte, mimeType string, status int) *Response {
func expResponse(content string, mimeType string, status int) *Response {
	log.Trace(fmt.Sprintf("expected content (%v): %v ", len(content), content))
	return &Response{mimeType, status, int64(len(content)), content}
}

func testGet(t *testing.T, api *API, bzzhash, path string) *testResponse {
	addr := storage.Address(common.Hex2Bytes(bzzhash))
	reader, mimeType, status, _, err := api.Get(context.TODO(), addr, path)
	if err != nil {
		t.Fatalf("unexpected error: %v", err)
	}
	quitC := make(chan bool)
	size, err := reader.Size(quitC)
	if err != nil {
		t.Fatalf("unexpected error: %v", err)
	}
	log.Trace(fmt.Sprintf("reader size: %v ", size))
	s := make([]byte, size)
	_, err = reader.Read(s)
	if err != io.EOF {
		t.Fatalf("unexpected error: %v", err)
	}
	reader.Seek(0, 0)
	return &testResponse{reader, &Response{mimeType, status, size, string(s)}}
	// return &testResponse{reader, &Response{mimeType, status, reader.Size(), nil}}
}

func TestApiPut(t *testing.T) {
	testAPI(t, func(api *API, toEncrypt bool) {
		content := "hello"
		exp := expResponse(content, "text/plain", 0)
<<<<<<< HEAD
		addr, wait, err := api.Put(context.TODO(), content, exp.MimeType, toEncrypt)
=======
		ctx := context.TODO()
		addr, wait, err := api.Put(ctx, content, exp.MimeType, toEncrypt)
		if err != nil {
			t.Fatalf("unexpected error: %v", err)
		}
		err = wait(ctx)
>>>>>>> b3711af0
		if err != nil {
			t.Fatalf("unexpected error: %v", err)
		}
		resp := testGet(t, api, addr.Hex(), "")
		checkResponse(t, resp, exp)
	})
}

// testResolver implements the Resolver interface and either returns the given
// hash if it is set, or returns a "name not found" error
type testResolveValidator struct {
	hash *common.Hash
}

func newTestResolveValidator(addr string) *testResolveValidator {
	r := &testResolveValidator{}
	if addr != "" {
		hash := common.HexToHash(addr)
		r.hash = &hash
	}
	return r
}

func (t *testResolveValidator) Resolve(addr string) (common.Hash, error) {
	if t.hash == nil {
		return common.Hash{}, fmt.Errorf("DNS name not found: %q", addr)
	}
	return *t.hash, nil
}

func (t *testResolveValidator) Owner(node [32]byte) (addr common.Address, err error) {
	return
}
func (t *testResolveValidator) HeaderByNumber(context.Context, *big.Int) (header *types.Header, err error) {
	return
}

// TestAPIResolve tests resolving URIs which can either contain content hashes
// or ENS names
func TestAPIResolve(t *testing.T) {
	ensAddr := "swarm.eth"
	hashAddr := "1111111111111111111111111111111111111111111111111111111111111111"
	resolvedAddr := "2222222222222222222222222222222222222222222222222222222222222222"
	doesResolve := newTestResolveValidator(resolvedAddr)
	doesntResolve := newTestResolveValidator("")

	type test struct {
		desc      string
		dns       Resolver
		addr      string
		immutable bool
		result    string
		expectErr error
	}

	tests := []*test{
		{
			desc:   "DNS not configured, hash address, returns hash address",
			dns:    nil,
			addr:   hashAddr,
			result: hashAddr,
		},
		{
			desc:      "DNS not configured, ENS address, returns error",
			dns:       nil,
			addr:      ensAddr,
			expectErr: errors.New(`no DNS to resolve name: "swarm.eth"`),
		},
		{
			desc:   "DNS configured, hash address, hash resolves, returns resolved address",
			dns:    doesResolve,
			addr:   hashAddr,
			result: resolvedAddr,
		},
		{
			desc:      "DNS configured, immutable hash address, hash resolves, returns hash address",
			dns:       doesResolve,
			addr:      hashAddr,
			immutable: true,
			result:    hashAddr,
		},
		{
			desc:   "DNS configured, hash address, hash doesn't resolve, returns hash address",
			dns:    doesntResolve,
			addr:   hashAddr,
			result: hashAddr,
		},
		{
			desc:   "DNS configured, ENS address, name resolves, returns resolved address",
			dns:    doesResolve,
			addr:   ensAddr,
			result: resolvedAddr,
		},
		{
			desc:      "DNS configured, immutable ENS address, name resolves, returns error",
			dns:       doesResolve,
			addr:      ensAddr,
			immutable: true,
			expectErr: errors.New(`immutable address not a content hash: "swarm.eth"`),
		},
		{
			desc:      "DNS configured, ENS address, name doesn't resolve, returns error",
			dns:       doesntResolve,
			addr:      ensAddr,
			expectErr: errors.New(`DNS name not found: "swarm.eth"`),
		},
	}
	for _, x := range tests {
		t.Run(x.desc, func(t *testing.T) {
			api := &API{dns: x.dns}
			uri := &URI{Addr: x.addr, Scheme: "bzz"}
			if x.immutable {
				uri.Scheme = "bzz-immutable"
			}
			res, err := api.Resolve(context.TODO(), uri)
			if err == nil {
				if x.expectErr != nil {
					t.Fatalf("expected error %q, got result %q", x.expectErr, res)
				}
				if res.String() != x.result {
					t.Fatalf("expected result %q, got %q", x.result, res)
				}
			} else {
				if x.expectErr == nil {
					t.Fatalf("expected no error, got %q", err)
				}
				if err.Error() != x.expectErr.Error() {
					t.Fatalf("expected error %q, got %q", x.expectErr, err)
				}
			}
		})
	}
}

func TestMultiResolver(t *testing.T) {
	doesntResolve := newTestResolveValidator("")

	ethAddr := "swarm.eth"
	ethHash := "0x2222222222222222222222222222222222222222222222222222222222222222"
	ethResolve := newTestResolveValidator(ethHash)

	testAddr := "swarm.test"
	testHash := "0x1111111111111111111111111111111111111111111111111111111111111111"
	testResolve := newTestResolveValidator(testHash)

	tests := []struct {
		desc   string
		r      Resolver
		addr   string
		result string
		err    error
	}{
		{
			desc: "No resolvers, returns error",
			r:    NewMultiResolver(),
			err:  NewNoResolverError(""),
		},
		{
			desc:   "One default resolver, returns resolved address",
			r:      NewMultiResolver(MultiResolverOptionWithResolver(ethResolve, "")),
			addr:   ethAddr,
			result: ethHash,
		},
		{
			desc: "Two default resolvers, returns resolved address",
			r: NewMultiResolver(
				MultiResolverOptionWithResolver(ethResolve, ""),
				MultiResolverOptionWithResolver(ethResolve, ""),
			),
			addr:   ethAddr,
			result: ethHash,
		},
		{
			desc: "Two default resolvers, first doesn't resolve, returns resolved address",
			r: NewMultiResolver(
				MultiResolverOptionWithResolver(doesntResolve, ""),
				MultiResolverOptionWithResolver(ethResolve, ""),
			),
			addr:   ethAddr,
			result: ethHash,
		},
		{
			desc: "Default resolver doesn't resolve, tld resolver resolve, returns resolved address",
			r: NewMultiResolver(
				MultiResolverOptionWithResolver(doesntResolve, ""),
				MultiResolverOptionWithResolver(ethResolve, "eth"),
			),
			addr:   ethAddr,
			result: ethHash,
		},
		{
			desc: "Three TLD resolvers, third resolves, returns resolved address",
			r: NewMultiResolver(
				MultiResolverOptionWithResolver(doesntResolve, "eth"),
				MultiResolverOptionWithResolver(doesntResolve, "eth"),
				MultiResolverOptionWithResolver(ethResolve, "eth"),
			),
			addr:   ethAddr,
			result: ethHash,
		},
		{
			desc: "One TLD resolver doesn't resolve, returns error",
			r: NewMultiResolver(
				MultiResolverOptionWithResolver(doesntResolve, ""),
				MultiResolverOptionWithResolver(ethResolve, "eth"),
			),
			addr:   ethAddr,
			result: ethHash,
		},
		{
			desc: "One defautl and one TLD resolver, all doesn't resolve, returns error",
			r: NewMultiResolver(
				MultiResolverOptionWithResolver(doesntResolve, ""),
				MultiResolverOptionWithResolver(doesntResolve, "eth"),
			),
			addr:   ethAddr,
			result: ethHash,
			err:    errors.New(`DNS name not found: "swarm.eth"`),
		},
		{
			desc: "Two TLD resolvers, both resolve, returns resolved address",
			r: NewMultiResolver(
				MultiResolverOptionWithResolver(ethResolve, "eth"),
				MultiResolverOptionWithResolver(testResolve, "test"),
			),
			addr:   testAddr,
			result: testHash,
		},
		{
			desc: "One TLD resolver, no default resolver, returns error for different TLD",
			r: NewMultiResolver(
				MultiResolverOptionWithResolver(ethResolve, "eth"),
			),
			addr: testAddr,
			err:  NewNoResolverError("test"),
		},
	}
	for _, x := range tests {
		t.Run(x.desc, func(t *testing.T) {
			res, err := x.r.Resolve(x.addr)
			if err == nil {
				if x.err != nil {
					t.Fatalf("expected error %q, got result %q", x.err, res.Hex())
				}
				if res.Hex() != x.result {
					t.Fatalf("expected result %q, got %q", x.result, res.Hex())
				}
			} else {
				if x.err == nil {
					t.Fatalf("expected no error, got %q", err)
				}
				if err.Error() != x.err.Error() {
					t.Fatalf("expected error %q, got %q", x.err, err)
				}
			}
		})
	}
}<|MERGE_RESOLUTION|>--- conflicted
+++ resolved
@@ -109,16 +109,12 @@
 	testAPI(t, func(api *API, toEncrypt bool) {
 		content := "hello"
 		exp := expResponse(content, "text/plain", 0)
-<<<<<<< HEAD
-		addr, wait, err := api.Put(context.TODO(), content, exp.MimeType, toEncrypt)
-=======
 		ctx := context.TODO()
 		addr, wait, err := api.Put(ctx, content, exp.MimeType, toEncrypt)
 		if err != nil {
 			t.Fatalf("unexpected error: %v", err)
 		}
 		err = wait(ctx)
->>>>>>> b3711af0
 		if err != nil {
 			t.Fatalf("unexpected error: %v", err)
 		}
