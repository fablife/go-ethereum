// Copyright 2016 The go-ethereum Authors
// This file is part of the go-ethereum library.
//
// The go-ethereum library is free software: you can redistribute it and/or modify
// it under the terms of the GNU Lesser General Public License as published by
// the Free Software Foundation, either version 3 of the License, or
// (at your option) any later version.
//
// The go-ethereum library is distributed in the hope that it will be useful,
// but WITHOUT ANY WARRANTY; without even the implied warranty of
// MERCHANTABILITY or FITNESS FOR A PARTICULAR PURPOSE. See the
// GNU Lesser General Public License for more details.
//
// You should have received a copy of the GNU Lesser General Public License
// along with the go-ethereum library. If not, see <http://www.gnu.org/licenses/>.

package api

import (
	"context"
	"testing"
)

func testStorage(t *testing.T, f func(*Storage, bool)) {
	testAPI(t, func(api *API, toEncrypt bool) {
		f(NewStorage(api), toEncrypt)
	})
}

func TestStoragePutGet(t *testing.T) {
	testStorage(t, func(api *Storage, toEncrypt bool) {
		content := "hello"
		exp := expResponse(content, "text/plain", 0)
		// exp := expResponse([]byte(content), "text/plain", 0)
<<<<<<< HEAD
		bzzkey, wait, err := api.Put(context.TODO(), content, exp.MimeType, toEncrypt)
=======
		ctx := context.TODO()
		bzzkey, wait, err := api.Put(ctx, content, exp.MimeType, toEncrypt)
		if err != nil {
			t.Fatalf("unexpected error: %v", err)
		}
		err = wait(ctx)
>>>>>>> b3711af0
		if err != nil {
			t.Fatalf("unexpected error: %v", err)
		}
		bzzhash := bzzkey.Hex()
		// to check put against the API#Get
		resp0 := testGet(t, api.api, bzzhash, "")
		checkResponse(t, resp0, exp)

		// check storage#Get
		resp, err := api.Get(context.TODO(), bzzhash)
		if err != nil {
			t.Fatalf("unexpected error: %v", err)
		}
		checkResponse(t, &testResponse{nil, resp}, exp)
	})
}<|MERGE_RESOLUTION|>--- conflicted
+++ resolved
@@ -32,16 +32,12 @@
 		content := "hello"
 		exp := expResponse(content, "text/plain", 0)
 		// exp := expResponse([]byte(content), "text/plain", 0)
-<<<<<<< HEAD
-		bzzkey, wait, err := api.Put(context.TODO(), content, exp.MimeType, toEncrypt)
-=======
 		ctx := context.TODO()
 		bzzkey, wait, err := api.Put(ctx, content, exp.MimeType, toEncrypt)
 		if err != nil {
 			t.Fatalf("unexpected error: %v", err)
 		}
 		err = wait(ctx)
->>>>>>> b3711af0
 		if err != nil {
 			t.Fatalf("unexpected error: %v", err)
 		}
