--- conflicted
+++ resolved
@@ -68,19 +68,11 @@
 	if err != nil {
 		return nil, err
 	}
-<<<<<<< HEAD
-	// TODO: expose context as parameter, do not instantiate it here
-	ctx := context.Background()
-
-	key, wait, err := a.Store(bytes.NewReader(data), int64(len(data)), toEncrypt)
+	key, wait, err := a.Store(ctx, bytes.NewReader(data), int64(len(data)), toEncrypt)
 	if err != nil {
 		return nil, err
 	}
 	err = wait(ctx)
-=======
-	key, wait, err := a.Store(ctx, bytes.NewReader(data), int64(len(data)), toEncrypt)
-	wait()
->>>>>>> a499b684
 	return key, err
 }
 
@@ -97,18 +89,11 @@
 	if err != nil {
 		return nil, err
 	}
-<<<<<<< HEAD
-
-	// TODO: expose context as parameter, do not instantiate it here
-	ctx := context.Background()
-	key, wait, err := a.Store(bytes.NewReader(data), int64(len(data)), false)
+	key, wait, err := a.Store(ctx, bytes.NewReader(data), int64(len(data)), false)
 	if err != nil {
 		return nil, err
 	}
 	err = wait(ctx)
-=======
-	key, _, err := a.Store(ctx, bytes.NewReader(data), int64(len(data)), false)
->>>>>>> a499b684
 	return key, err
 }
 
@@ -128,20 +113,12 @@
 }
 
 // AddEntry stores the given data and adds the resulting key to the manifest
-<<<<<<< HEAD
-func (m *ManifestWriter) AddEntry(data io.Reader, e *ManifestEntry) (storage.Address, error) {
-
-	// TODO: expose context as parameter, do not instantiate it here
-	ctx := context.Background()
-	key, wait, err := m.api.Store(data, e.Size, m.trie.encrypted)
+func (m *ManifestWriter) AddEntry(ctx context.Context, data io.Reader, e *ManifestEntry) (storage.Address, error) {
+	key, wait, err := m.api.Store(ctx, data, e.Size, m.trie.encrypted)
 	if err != nil {
 		return nil, err
 	}
 	err = wait(ctx)
-=======
-func (m *ManifestWriter) AddEntry(ctx context.Context, data io.Reader, e *ManifestEntry) (storage.Address, error) {
-	key, _, err := m.api.Store(ctx, data, e.Size, m.trie.encrypted)
->>>>>>> a499b684
 	if err != nil {
 		return nil, err
 	}
@@ -241,10 +218,6 @@
 func loadManifest(ctx context.Context, fileStore *storage.FileStore, hash storage.Address, quitC chan bool) (trie *manifestTrie, err error) { // non-recursive, subtrees are downloaded on-demand
 	log.Trace("manifest lookup", "key", hash)
 	// retrieve manifest via FileStore
-<<<<<<< HEAD
-	ctx := context.TODO()
-=======
->>>>>>> a499b684
 	manifestReader, isEncrypted := fileStore.Retrieve(ctx, hash)
 	log.Trace("reader retrieved", "key", hash)
 	return readManifest(manifestReader, hash, fileStore, isEncrypted, quitC)
@@ -420,19 +393,11 @@
 	}
 
 	sr := bytes.NewReader(manifest)
-<<<<<<< HEAD
-	// TODO: expose context as parameter, do not instantiate it here
-	ctx := context.Background()
-
-	key, wait, err2 := mt.fileStore.Store(ctx, sr, int64(len(manifest)), mt.encrypted)
+	key, wait, err2 := mt.fileStore.Store(context.TODO(), sr, int64(len(manifest)), mt.encrypted)
 	if err2 != nil {
 		return err2
 	}
-	err2 = wait(ctx)
-=======
-	key, wait, err2 := mt.fileStore.Store(context.TODO(), sr, int64(len(manifest)), mt.encrypted)
-	wait()
->>>>>>> a499b684
+	err2 = wait(context.TODO())
 	mt.ref = key
 	return err2
 }
