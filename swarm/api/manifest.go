--- conflicted
+++ resolved
@@ -69,11 +69,7 @@
 		return nil, err
 	}
 	key, wait, err := a.Store(ctx, bytes.NewReader(data), int64(len(data)), toEncrypt)
-<<<<<<< HEAD
-	wait()
-=======
 	wait(ctx)
->>>>>>> b3711af0
 	return key, err
 }
 
@@ -386,17 +382,12 @@
 	}
 
 	sr := bytes.NewReader(manifest)
-<<<<<<< HEAD
-	key, wait, err2 := mt.fileStore.Store(context.TODO(), sr, int64(len(manifest)), mt.encrypted)
-	wait()
-=======
 	ctx := context.TODO()
 	key, wait, err2 := mt.fileStore.Store(ctx, sr, int64(len(manifest)), mt.encrypted)
 	if err2 != nil {
 		return err2
 	}
 	err2 = wait(ctx)
->>>>>>> b3711af0
 	mt.ref = key
 	return err2
 }
